<!DOCTYPE html>
<html lang="en">
  <head>
    <meta charset="UTF-8" />
    <title>Ontology Graph Viewer (Force Layout + Focus + Color + Arrows)</title>
    <style>
      body {
        margin: 0;
        overflow: hidden;
        font-family: sans-serif;
      }
      #controls {
        position: absolute;
        top: 10px;
        left: 10px;
        background: white;
        padding: 10px;
        border-radius: 8px;
        box-shadow: 0 0 5px rgba(0, 0, 0, 0.2);
        z-index: 1000;
      }
      #focus-visual,
      #children-visual {
        background: white;
        padding: 10px;
        border-radius: 8px;
        box-shadow: 0 0 5px rgba(0, 0, 0, 0.2);
        z-index: 1000;
      }
      #focus-visual {
        position: absolute;
        left: 10px;
        bottom: 10px;
      }
      #children-visual {
        max-height: 300px;
        overflow-y: auto;
        min-width: 160px;
      }
      .link {
        stroke: #aaa;
        stroke-opacity: 0.6;
        marker-end: url(#arrow);
      }
      .node text {
        font-size: 10px;
        text-anchor: middle;
        dominant-baseline: middle;
        fill: black;
        pointer-events: none;
      }
      /* --- panel style --- */
      #desc-axiom-panel {
        position: absolute;
        top: 10px;
        right: 10px;
        background: white;
        padding: 14px;
        border-radius: 8px;
        box-shadow: 0 0 7px rgba(0, 0, 0, 0.18);
        z-index: 2000;
        min-width: 330px;
        max-width: 400px;
        max-height: 400px;
        overflow-y: auto;
      }
      #desc-axiom-panel h2 {
        font-size: 16px;
        margin-top: 0;
        margin-bottom: 8px;
        font-weight: bold;
      }
      #desc-axiom-panel pre {
        background: #f7f7fa;
        padding: 6px 10px;
        border-radius: 5px;
        font-size: 13px;
        line-height: 1.45;
        overflow-x: auto;
        font-family: inherit; /* added line */
        font-weight: normal; /* optional: same weight */
        margin: 0;
      }

      .desc-label {
        font-weight: bold;
        color: #5469b3;
        margin-top: 6px;
        font-size: 13px;
        display: block;
      }
      .desc-entry {
        margin-bottom: 5px;
      }
    </style>
  </head>
  <body>
    <div id="controls">
      <label>Select ontology: </label>
      <select id="ontology-select"></select>
      <button onclick="loadOntology()">Load</button>
      <br /><br />
      <label>Focus class: </label>
      <input type="text" id="focus-id" placeholder="e.g., owl:Thing" />
      <button onclick="focusOnNode()">Focus</button>
    </div>

    <div id="focus-visual">
      <div id="focus-label" style="font-weight: bold; font-size: 16px; margin-bottom: 6px; text-align: center">Superclasses</div>
    </div>

    <!-- absolute 컨테이너 -->
    <div id="bottom-panels-container" style="position: absolute; right: 10px; bottom: 10px; display: flex; flex-direction: row; gap: 12px; z-index: 1000; align-items: flex-end">
      <!-- Siblings -->
      <div
        id="sibling-visual"
        style="
          background: white;
          padding: 10px;
          border-radius: 8px;
          box-shadow: 0 0 5px rgba(0, 0, 0, 0.2);
          min-width: 150px;
          max-height: 300px;
          overflow-y: auto;
          display: flex;
          flex-direction: column;
        "
      >
        <div style="font-weight: bold; font-size: 16px; margin-bottom: 6px; text-align: center">Sibling Classes</div>
        <ul id="sibling-list" style="list-style: none; padding-left: 0; font-size: 15px; margin: 0; text-align: left"></ul>
      </div>
      <!-- SubClasses -->
      <div
        id="children-visual"
        style="
          background: white;
          padding: 10px;
          border-radius: 8px;
          box-shadow: 0 0 5px rgba(0, 0, 0, 0.2);
          min-width: 150px;
          max-height: 300px;
          overflow-y: auto;
          display: flex;
          flex-direction: column;
        "
      >
        <div style="font-weight: bold; font-size: 16px; margin-bottom: 6px; text-align: center">SubClasses</div>
        <ul id="children-list" style="list-style: none; padding-left: 0; font-size: 15px; margin: 0; text-align: left"></ul>
      </div>
    </div>

      <!-- panel for class description and axioms -->
    <div id="desc-axiom-panel" style="display: none">
      <h2 id="panel-class-label">Class info</h2>
      <div id="desc-content"></div>
      <div id="axiom-content"></div>
    </div>

    <svg width="100%" height="100%">
      <defs>
        <marker id="arrow" viewBox="0 -5 10 10" refX="36" refY="0" markerWidth="6" markerHeight="6" orient="auto">
          <path d="M0,-5L10,0L0,5" fill="#aaa" />
        </marker>
      </defs>
    </svg>

    <script src="https://d3js.org/d3.v7.min.js"></script>
    <script>
      const zoom = d3.zoom().on("zoom", (event) => {
        svgGroup.attr("transform", event.transform)
      })

      const svg = d3.select("svg").attr("viewBox", [0, 0, window.innerWidth, window.innerHeight]).call(zoom)

      const svgGroup = svg.append("g")
      let simulation
      let allNodes = []
      let allLinks = []
      let axiomLinks = []
      let currentFocusId = null

      fetch("ontology_list.json")
        .then((res) => res.json())
        .then((list) => {
          const select = document.getElementById("ontology-select")
          list.forEach((name) => {
            const option = document.createElement("option")
            option.value = name
            option.textContent = name
            select.appendChild(option)
          })
        })

      function loadOntology() {
        const name = document.getElementById("ontology-select").value
        const filePath = `Graph/${name}_graph.json?v=${Date.now()}` // prevent caching

        svgGroup.selectAll("#link-layer, #node-layer").remove()
        if (simulation) simulation.stop()

        d3.json(filePath)
          .then((data) => {
            allNodes = data.nodes
            allLinks = data.links
            assignColors(data)
            renderGraph(data)
            document.getElementById("desc-axiom-panel").style.display = "none" // hide panel when ontology reloads
          })
          .catch(() => alert("File not found: " + filePath))
      }

      function assignColors(data) {
        const childrenMap = new Map()
        data.links.forEach((link) => {
          if (!childrenMap.has(link.target)) childrenMap.set(link.target, [])
          childrenMap.get(link.target).push(link.source)
        })

        const root = data.nodes.find((n) => n.id === "owl:Thing") || data.nodes[0]
        const nodeColorMap = new Map()

        function assignRecursive(nodeId, hue, depth) {
          const saturation = 40
          const lightness = 90 - depth * 5
          nodeColorMap.set(nodeId, `hsl(${hue}, ${saturation}%, ${lightness}%)`)

          const children = [...(childrenMap.get(nodeId) || [])]
          if (children.length === 0) return

          const sharedHue = hue + (Math.random() - 0.5) * 20
          children.forEach((childId) => {
            const childIsLeaf = !childrenMap.has(childId) || childrenMap.get(childId).length === 0
            const childHue = childIsLeaf ? sharedHue : (sharedHue + Math.random() * 30) % 360
            assignRecursive(childId, childHue, depth + 1)
          })
        }

        assignRecursive(root.id, Math.random() * 360, 0)

        data.nodes.forEach((n) => {
          n.color = nodeColorMap.get(n.id) || "#eee"
        })
      }

      function renderGraph(data) {
        svgGroup.selectAll("#link-layer").remove()
        svgGroup.selectAll("#node-layer").remove()
        svgGroup.selectAll("#axiom-label-layer").remove()

        // ... node creation is the same as above
        const link = svgGroup
          .append("g")
          .attr("id", "link-layer")
          .selectAll("line")
          .data(data.links)
          .enter()
          .append("line")
          .attr("class", "link")
          .attr("stroke-width", 1.5)
          .attr("stroke", (d) => (d._axiom ? "#ff9900" : "#aaa"))
          .attr("stroke-dasharray", (d) => (d._axiom ? "4 2" : null))
          .attr("marker-end", "url(#arrow)")

        const node = svgGroup
          .append("g")
          .attr("id", "node-layer")
          .selectAll("g")
          .data(data.nodes)
          .enter()
          .append("g")
          .attr("class", "node")
          .call(d3.drag().on("start", dragStarted).on("drag", dragged).on("end", dragEnded))

        node
          .append("circle")
          .attr("r", 24)
          .attr("fill", (d) => d.color || "#eeeeee")
          .attr("stroke", "#333")
          .attr("stroke-width", 1.2)

        node.on("click", (event, d) => {
          document.getElementById("focus-id").value = d.id
          focusOnNode()
          showClassPanel(d)
        })

        node
          .append("text")
          .attr("text-anchor", "middle")
          .attr("dominant-baseline", "middle")
          .text((d) => d.id)
        // axiom label
        svgGroup
          .append("g")
          .attr("id", "axiom-label-layer")
          .selectAll("text")
          .data(data.links.filter((l) => l._axiom))
          .enter()
          .append("text")
          .attr("font-size", "11px")
          .attr("fill", "#d86e18")
          .attr("text-anchor", "middle")
          .text((d) => d.label)

        simulation = d3
          .forceSimulation(data.nodes)
          .force(
            "link",
            d3
              .forceLink(data.links)
              .id((d) => d.id)
              .distance(40)
              .strength((d) => (d._axiom ? 0.01 : 0.3)) // tweak strength here
          )
          .force("charge", d3.forceManyBody().strength(-150))
          .force("center", d3.forceCenter(window.innerWidth / 2, window.innerHeight / 2))
          .force(
            "collide",
            d3.forceCollide().radius((d) => 30)
          )
          .on("tick", () => {
            link
              .attr("x1", (d) => d.source.x)
              .attr("y1", (d) => d.source.y)
              .attr("x2", (d) => d.target.x)
              .attr("y2", (d) => d.target.y)

            node.attr("transform", (d) => `translate(${d.x},${d.y})`)
            svgGroup
              .selectAll("#axiom-label-layer text")
              .attr("x", (d) => (d.source.x + d.target.x) / 2)
              .attr("y", (d) => (d.source.y + d.target.y) / 2)
          })
      }

      function focusOnNode() {
        const targetId = document.getElementById("focus-id").value.trim()
        const target = allNodes.find((n) => n.id === targetId)
        if (!target || typeof target.x !== "number" || typeof target.y !== "number") {
          alert("Node not found or not yet positioned")
          return
        }
        showClassPanel(target)
        const scale = 1.5
        const translate = [window.innerWidth / 2 - scale * target.x, window.innerHeight / 2 - scale * target.y]
        svg.transition().duration(750).call(zoom.transform, d3.zoomIdentity.translate(translate[0], translate[1]).scale(scale))

        // Superclasses (left)
        const parentMap = new Map()
        allLinks.forEach((l) => {
          const sourceId = typeof l.source === "object" ? l.source.id : l.source
          const targetId = typeof l.target === "object" ? l.target.id : l.target
          if (!parentMap.has(sourceId)) parentMap.set(sourceId, targetId)
        })

        let trace = targetId
        const lineage = []
        while (trace && parentMap.has(trace)) {
          const parent = parentMap.get(trace)
          lineage.push(parent)
          trace = parent
        }

        const radiusStep = 40
        const focusBox = d3.select("#focus-visual")
        focusBox.html("<div id='focus-label' style='font-weight:bold; font-size:16px; text-align:center; margin-bottom:6px;'>Superclasses</div>")
        const all = [targetId, ...lineage].reverse()
        const svgWidth = 300
        const svgHeight = radiusStep * (all.length + 2)
        const centerX = svgWidth / 2
        const centerY = svgHeight - radiusStep
        const miniSvg = focusBox.append("svg").attr("width", svgWidth).attr("height", svgHeight)
        all.forEach((cls, i) => {
          const radius = radiusStep * (all.length - i)
          const color = allNodes.find((n) => n.id === cls)?.color || "#ccc"
          miniSvg.append("circle").attr("cx", centerX).attr("cy", centerY).attr("r", radius).attr("fill", "none").attr("stroke", color).attr("stroke-width", 2)

          miniSvg
            .append("text")
            .attr("x", centerX)
            .attr("y", centerY - radius + 5)
            .attr("text-anchor", "middle")
            .style("font-size", "15px")
            .style("cursor", "pointer")
            .text(cls)
            .on("click", () => {
              document.getElementById("focus-id").value = cls
              focusOnNode()
            })
        })

        // 1. Sibling 먼저 구한다
        let siblings = []
        let myParent = null
        for (let l of allLinks) {
          const sourceId = typeof l.source === "object" ? l.source.id : l.source
          const targetId = typeof l.target === "object" ? l.target.id : l.target
          if (sourceId === target.id) {
            myParent = targetId
            break
          }
        }
        if (myParent) {
          siblings = allLinks
            .filter((l) => {
              const sourceId = typeof l.source === "object" ? l.source.id : l.source
              const targetId = typeof l.target === "object" ? l.target.id : l.target
              return targetId === myParent && sourceId !== target.id
            })
            .map((l) => (typeof l.source === "object" ? l.source.id : l.source))
        }

        // 2. 진짜 서브클래스만
        const childList = allLinks
          .filter((l) => {
            const sourceId = typeof l.source === "object" ? l.source.id : l.source
            const targetId = typeof l.target === "object" ? l.target.id : l.target
            return targetId === target.id && sourceId !== target.id && !siblings.includes(sourceId)
          })
          .map((l) => (typeof l.source === "object" ? l.source.id : l.source))

        // 3. DOM에 출력
        const sibUl = document.getElementById("sibling-list")
        sibUl.innerHTML = ""
        siblings.forEach((cls) => {
          const li = document.createElement("li")
          li.textContent = cls
          li.style.cursor = "pointer"
          li.onclick = () => {
            document.getElementById("focus-id").value = cls
            focusOnNode()
          }
          sibUl.appendChild(li)
        })

        const ul = document.getElementById("children-list")
        ul.innerHTML = ""
        childList.forEach((cls) => {
          const li = document.createElement("li")
          li.textContent = cls
          li.style.cursor = "pointer"
          li.onclick = () => {
            document.getElementById("focus-id").value = cls
            focusOnNode()
          }
          ul.appendChild(li)
        })

        // 1. remove previous axiomLinks
        allLinks = allLinks.filter((l) => !l._axiom)
        axiomLinks = []

        // 2. extract new axiom edges
        if (target.axioms) {
          for (const [k, vals] of Object.entries(target.axioms)) {
            if (k === "subClassOf") continue
            const axStrs = Array.isArray(vals) ? vals : [vals]
            axStrs.forEach((ax) => {
              allNodes.forEach((n) => {
                if (n.id !== target.id && new RegExp(`\\b${escapeRegExp(n.id)}\\b`).test(ax)) {
                  // if propertyRestrictions, use ax as is; otherwise prefix with '[k]'
                  let edgeLabel = k === "propertyRestrictions" ? ax : k + " " + ax
                  axiomLinks.push({
                    source: target.id,
                    target: n.id,
                    label: edgeLabel,
                    _axiom: true
                  })
                }
              })
            })
          }
        }

        // 3. add axiom edges and redraw graph
        allLinks = allLinks.concat(axiomLinks)
        renderGraph({ nodes: allNodes, links: allLinks })
      }

      function showClassPanel(node) {
        const panel = document.getElementById("desc-axiom-panel")
        const classLabel = node.id
        document.getElementById("panel-class-label").textContent = classLabel

        // --- Description (unchanged) ---
        let descHtml = ""
        if (node.description) {
          for (const [key, value] of Object.entries(node.description)) {
            descHtml += `<span class='desc-label'>${key}</span>`
            if (Array.isArray(value)) {
              descHtml += value.map((v) => `<div class='desc-entry'>${v}</div>`).join("")
            } else {
              descHtml += `<div class='desc-entry'>${value}</div>`
            }
          }
        } else {
          descHtml = "<span style='color:#aaa'>No description available.</span>"
        }
        document.getElementById("desc-content").innerHTML = descHtml

        // --- Axioms: replace node names with links ---
        let axiomHtml = ""
        if (node.axioms) {
          for (const [key, value] of Object.entries(node.axioms)) {
            axiomHtml += `<span class='desc-label'>${key}</span>`
            let axStrs = Array.isArray(value) ? value : [value]
            // replace node names inside each string with span links
            axiomHtml += "<pre>"
            axStrs.forEach((ax) => {
              let replaced = ax
<<<<<<< HEAD
              if (key === "disjointWith") {
                // 긴 것부터
                let sortedIds = allNodes.map((n) => n.id).sort((a, b) => b.length - a.length)
                for (let id of sortedIds) {
                  // 정확히 일치하는 단어만(앞뒤가 단어경계거나, 라인 전체)
                  // (단, 공백도 클래스 id가 될 수 있으면, 양쪽 공백 or 라인시작/끝 포함)
                  // 전체 axiom을 id로 감싸고, 감싸졌으면 루프 종료(한 번만 감쌈)
                  if (replaced.includes(id)) {
                    // 이미 감싼 영역은 제외(한 번만 치환)
                    replaced = replaced.replace(id, `<span class="node-link" data-id="${id}">${id}</span>`)
                    break // 가장 긴 id 한 번만 감싸고, 더이상 하위 id 반복 안함
                  }
                }
              } else {
                // 그 외는 기존처럼 전체 토큰(긴 것부터) 다 감싸기
                let sortedIds = allNodes.map((n) => n.id).sort((a, b) => b.length - a.length)
                for (let id of sortedIds) {
                  replaced = replaced.replace(new RegExp(`\\b${escapeRegExp(id)}\\b`, "g"), `<span class="node-link" data-id="${id}">${id}</span>`)
                }
              }
=======
              allNodes.forEach((n) => {
                // wrap only exact matches (consider spaces, punctuation, brackets)
                replaced = replaced.replace(new RegExp(`\\b${escapeRegExp(n.id)}\\b`, "g"), `<span class="node-link" data-id="${n.id}">${n.id}</span>`)
              })
>>>>>>> 2b7f765c
              axiomHtml += replaced + "\n"
            })

            axiomHtml += "</pre>"
          }
        } else {
          axiomHtml = "<span style='color:#aaa'>No axioms available.</span>"
        }
        document.getElementById("axiom-content").innerHTML = axiomHtml
        panel.style.display = "block"

        // --- attach link events ---
        document.querySelectorAll("#axiom-content .node-link").forEach((span) => {
          span.style.color = "#3a5dff"
          span.style.cursor = "pointer"
          span.onclick = function () {
            document.getElementById("focus-id").value = this.dataset.id
            focusOnNode()
          }
        })
      }

      // utility: escape for RegExp when node id contains special characters
      function escapeRegExp(string) {
        return string.replace(/[.*+\-?^${}()|[\]\\]/g, "\\$&")
      }

      function dragStarted(event, d) {
        if (!event.active) simulation.alphaTarget(0.3).restart()
        d.fx = d.x
        d.fy = d.y
      }
      function dragged(event, d) {
        d.fx = event.x
        d.fy = event.y
      }
      function dragEnded(event, d) {
        if (!event.active) simulation.alphaTarget(0)
        d.fx = null
        d.fy = null
      }
    </script>
  </body>
</html><|MERGE_RESOLUTION|>--- conflicted
+++ resolved
@@ -149,7 +149,7 @@
       </div>
     </div>
 
-      <!-- panel for class description and axioms -->
+    <!-- 우상단 클래스 설명/공리 패널 -->
     <div id="desc-axiom-panel" style="display: none">
       <h2 id="panel-class-label">Class info</h2>
       <div id="desc-content"></div>
@@ -508,7 +508,6 @@
             axiomHtml += "<pre>"
             axStrs.forEach((ax) => {
               let replaced = ax
-<<<<<<< HEAD
               if (key === "disjointWith") {
                 // 긴 것부터
                 let sortedIds = allNodes.map((n) => n.id).sort((a, b) => b.length - a.length)
@@ -529,12 +528,6 @@
                   replaced = replaced.replace(new RegExp(`\\b${escapeRegExp(id)}\\b`, "g"), `<span class="node-link" data-id="${id}">${id}</span>`)
                 }
               }
-=======
-              allNodes.forEach((n) => {
-                // wrap only exact matches (consider spaces, punctuation, brackets)
-                replaced = replaced.replace(new RegExp(`\\b${escapeRegExp(n.id)}\\b`, "g"), `<span class="node-link" data-id="${n.id}">${n.id}</span>`)
-              })
->>>>>>> 2b7f765c
               axiomHtml += replaced + "\n"
             })
 
